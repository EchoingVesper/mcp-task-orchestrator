--- conflicted
+++ resolved
@@ -16,11 +16,7 @@
 
 setup(
     name="mcp-task-orchestrator",
-<<<<<<< HEAD
-    version="1.2.0",
-=======
     version="1.3.0",
->>>>>>> caa9e0b8
     author="Echoing Vesper",
     author_email="example@example.com",
     description="A Model Context Protocol server for task orchestration",
