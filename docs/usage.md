# Quick Usage Guide

## Getting Started

After installation, restart your MCP clients and look for "task-orchestrator" in the available tools.

## Basic Usage

<<<<<<< HEAD
### Simple Task

```ascii
"Create a Python script to calculate fibonacci numbers"
```

→ Single implementer specialist handles this

### Complex Task  

```ascii
"Build a web scraper for news articles with tests, documentation, and error handling"
```

→ Orchestrator breaks this down:

1. 🏗️ Architect: Plans system design
2. 💻 Implementer: Writes scraper code  
3. 🐛 Debugger: Creates and runs tests
4. 📝 Documenter: Writes documentation
=======
### New LLM-Powered Task Orchestration

The MCP Task Orchestrator now leverages the intelligence of the calling LLM to break down tasks, providing a more flexible and powerful orchestration system.

### Initialization

Always begin a task orchestration session by initializing the orchestrator:

```python
response = await call_tool("orchestrator_initialize_session", {})
```

This provides the LLM with context about its role as a Task Orchestrator and guidance on effective task breakdown.

### Task Breakdown

When you receive a complex task, analyze it and create a structured JSON representation of subtasks:

```python
subtasks_json = [
  {
    "title": "System Architecture Design",
    "description": "Design the overall system architecture for the web scraper",
    "specialist_type": "architect",
    "estimated_effort": "30-45 minutes"
  },
  {
    "title": "Core Implementation",
    "description": "Implement the web scraper core functionality",
    "specialist_type": "implementer",
    "dependencies": ["System Architecture Design"],
    "estimated_effort": "1-2 hours"
  },
  {
    "title": "Error Handling",
    "description": "Implement robust error handling and logging",
    "specialist_type": "debugger",
    "dependencies": ["Core Implementation"],
    "estimated_effort": "30-45 minutes"
  },
  {
    "title": "Documentation",
    "description": "Create comprehensive documentation",
    "specialist_type": "documenter",
    "dependencies": ["Error Handling"],
    "estimated_effort": "30-45 minutes"
  }
]

response = await call_tool("orchestrator_plan_task", {
    "description": "Build a web scraper for news articles with tests, documentation, and error handling",
    "subtasks_json": json.dumps(subtasks_json),
    "complexity_level": "moderate"
})
```
>>>>>>> 1ebc2d95

## Available Tools

- `orchestrator_initialize_session` - Initialize a new task orchestration session with guidance for effective task breakdown
- `orchestrator_plan_task` - Create a task breakdown from LLM-analyzed subtasks
- `orchestrator_execute_subtask` - Work with specialist context
- `orchestrator_complete_subtask` - Mark subtasks complete  
- `orchestrator_synthesize_results` - Combine all results
- `orchestrator_get_status` - Check progress

## Complete Workflow

1. **Initialize**: Call `orchestrator_initialize_session` to get guidance
2. **Analyze**: Break down the task into structured JSON subtasks
3. **Plan**: Call `orchestrator_plan_task` with your JSON subtasks
4. **Execute**: Work through each subtask with `orchestrator_execute_subtask`
5. **Complete**: Mark subtasks complete with `orchestrator_complete_subtask`
6. **Synthesize**: Combine results with `orchestrator_synthesize_results`

## Tips for Effective Task Breakdown

- **Be comprehensive**: Include all necessary subtasks in your breakdown
- **Assign appropriate specialists**: Match tasks to the right specialist types
- **Create clear dependencies**: Establish logical task ordering
- **Be specific**: Provide detailed task descriptions
- **Estimate effort**: Include realistic time estimates for each subtask

## Specialist Types

- **architect**: System design and architecture planning
- **implementer**: Writing code and implementing features
- **debugger**: Fixing issues and optimizing performance
- **documenter**: Creating documentation and guides
- **reviewer**: Code review and quality assurance
- **tester**: Testing and validation
- **researcher**: Research and information gathering

## JSON Format for Subtasks

Each subtask should include:

```json
{
  "title": "Clear, descriptive title",
  "description": "Detailed task description",
  "specialist_type": "One of the specialist types",
  "dependencies": ["Optional array of dependent task titles"],
  "estimated_effort": "Estimated time required (e.g., '30-45 minutes')"
}
```

## Next Steps

- Check `docs/examples/usage_examples.md` for detailed examples
- See `docs/DEVELOPER.md` for architecture details
- Read `docs/configuration.md` for configuration options

The LLM-powered orchestrator provides more flexible and intelligent task breakdown for complex, multi-step projects!<|MERGE_RESOLUTION|>--- conflicted
+++ resolved
@@ -6,28 +6,6 @@
 
 ## Basic Usage
 
-<<<<<<< HEAD
-### Simple Task
-
-```ascii
-"Create a Python script to calculate fibonacci numbers"
-```
-
-→ Single implementer specialist handles this
-
-### Complex Task  
-
-```ascii
-"Build a web scraper for news articles with tests, documentation, and error handling"
-```
-
-→ Orchestrator breaks this down:
-
-1. 🏗️ Architect: Plans system design
-2. 💻 Implementer: Writes scraper code  
-3. 🐛 Debugger: Creates and runs tests
-4. 📝 Documenter: Writes documentation
-=======
 ### New LLM-Powered Task Orchestration
 
 The MCP Task Orchestrator now leverages the intelligence of the calling LLM to break down tasks, providing a more flexible and powerful orchestration system.
@@ -83,7 +61,6 @@
     "complexity_level": "moderate"
 })
 ```
->>>>>>> 1ebc2d95
 
 ## Available Tools
 
