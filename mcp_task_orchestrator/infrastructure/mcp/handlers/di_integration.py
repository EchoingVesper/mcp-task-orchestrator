--- conflicted
+++ resolved
@@ -152,147 +152,31 @@
             raise OrchestrationError(f"Task query failed: {str(e)}")
     
     async def delete_task(self, task_id: str, force: bool = False, archive_instead: bool = True) -> Dict[str, Any]:
-<<<<<<< HEAD
-        """Delete or archive a task with dependency checking."""
-        try:
-            # Validate task exists
+        """Delete or archive a task with dependency checking (unified implementation)."""
+        try:
+            # Validate task exists (using compatibility layer validation)
             task = self.task_repository.get_task(task_id)
             self.validate_task_exists(task_id, task)
             
             # Check dependencies if not force
             dependent_tasks = []
             if not force:
-                dependent_tasks = await self._get_dependent_tasks(task_id)
+                dependent_tasks = await self._find_dependent_tasks(task_id)
                 if dependent_tasks:
                     from .compatibility.error_handlers import DependencyError
-                    raise DependencyError(task_id, dependent_tasks)
-            
-            # Archive or delete based on flag
-            if archive_instead:
-                action = await self._archive_task(task_id)
-                action_taken = "archived"
-            else:
-                action = await self._delete_task(task_id)
-                action_taken = "deleted"
-            
-            # Format response
-            return self.formatter.format_delete_response(task_id, action_taken, {
-                "dependent_tasks": dependent_tasks,
-                "force_applied": force,
-                "archive_mode": archive_instead
-            })
-            
-        except Exception as e:
-            self.handle_error(e, "delete_task", {"task_id": task_id})
-    
-    async def cancel_task(self, task_id: str, reason: str = "", preserve_work: bool = True) -> Dict[str, Any]:
-        """Cancel an in-progress task with graceful state management."""
-        try:
-            # Validate task exists
-            task = self.task_repository.get_task(task_id)
-            self.validate_task_exists(task_id, task)
-            
-            # Check if task is cancellable
-            current_status = task["status"]
-            cancellable_statuses = ["pending", "in_progress", "active"]
-            self.validate_task_state(task_id, current_status, cancellable_statuses)
-            
-            # Preserve work artifacts if requested
-            artifact_count = 0
-            if preserve_work and current_status == "in_progress":
-                artifact_count = await self._preserve_work_artifacts(task_id)
-            
-            # Update task status to cancelled
-            updates = {
-                "status": "cancelled",
-                "cancelled_at": datetime.utcnow().isoformat(),
-                "updated_at": datetime.utcnow().isoformat()
-            }
-            
-            success = self.task_repository.update_task(task_id, updates)
-            if not success:
-                from .compatibility.error_handlers import DatabaseError
-                raise DatabaseError("cancel_task")
-            
-            # Update dependent tasks
-            dependent_tasks = await self._update_dependent_tasks_for_cancellation(task_id)
-            
-            # Format response
-            return self.formatter.format_cancel_response(task_id, {
-                "previous_status": current_status,
-                "reason": reason,
-                "work_preserved": preserve_work,
-                "artifact_count": artifact_count,
-                "dependent_tasks_updated": dependent_tasks,
-                "cancelled_at": updates["cancelled_at"]
-            })
-            
-        except Exception as e:
-            self.handle_error(e, "cancel_task", {"task_id": task_id, "reason": reason})
-    
-    async def _get_dependent_tasks(self, task_id: str) -> List[str]:
-        """Get list of tasks that depend on this task."""
-        # For now, return empty list - would need to implement dependency tracking
-        return []
-    
-    async def _archive_task(self, task_id: str) -> Dict[str, Any]:
-        """Archive task by setting status to archived."""
-        updates = {
-            "status": "archived",
-            "updated_at": datetime.utcnow().isoformat()
-        }
-        success = self.task_repository.update_task(task_id, updates)
-        return {"archived": success}
-    
-    async def _delete_task(self, task_id: str) -> Dict[str, Any]:
-        """Permanently delete task from repository."""
-        # For now, just mark as deleted - would need actual deletion logic
-        updates = {
-            "status": "deleted",
-            "updated_at": datetime.utcnow().isoformat()
-        }
-        success = self.task_repository.update_task(task_id, updates)
-        return {"deleted": success}
-    
-    async def _preserve_work_artifacts(self, task_id: str) -> int:
-        """Preserve work artifacts for cancelled task."""
-        # For now, return 0 - would need to implement artifact preservation
-        return 0
-    
-    async def _update_dependent_tasks_for_cancellation(self, task_id: str) -> List[str]:
-        """Update tasks that depend on the cancelled task."""
-        # For now, return empty list - would need dependency tracking
-        return []
-    
-    def _format_task_for_response(self, task_data: Dict[str, Any]) -> Dict[str, Any]:
-=======
-        """Delete a task with dependency checking and archive logic."""
-        try:
-            # Check if task exists
-            existing_task = self.task_repository.get_task(task_id)
-            if not existing_task:
-                raise OrchestrationError(f"Task {task_id} not found")
-            
-            # Find tasks that depend on this task (if not forcing deletion)
-            if not force:
-                dependent_tasks = await self._find_dependent_tasks(task_id)
-                if dependent_tasks:
                     dependent_ids = [task["id"] for task in dependent_tasks]
-                    raise OrchestrationError(
-                        f"Cannot delete task {task_id}: {len(dependent_tasks)} dependent tasks found: {dependent_ids}. "
-                        f"Use force=True to delete anyway."
-                    )
+                    raise DependencyError(task_id, dependent_ids)
             
             action_taken = "archived" if archive_instead else "deleted"
             
             if archive_instead:
                 # Archive the task by updating status and adding archived timestamp
-                archive_updates = {
+                updates = {
                     "status": "archived",
                     "updated_at": datetime.utcnow().isoformat(),
                     "archived_at": datetime.utcnow().isoformat()
                 }
-                success = self.task_repository.update_task(task_id, archive_updates)
+                success = self.task_repository.update_task(task_id, updates)
                 if not success:
                     raise OrchestrationError(f"Failed to archive task {task_id}")
             else:
@@ -303,43 +187,37 @@
             
             logger.info(f"Task {task_id} {action_taken} successfully")
             
-            return {
-                "task_id": task_id,
-                "action_taken": action_taken,
-                "success": True,
-                "message": f"Task {task_id} {action_taken} successfully",
-                "forced": force,
-                "archive_instead": archive_instead,
+            # Format response using compatibility layer
+            return self.formatter.format_delete_response(task_id, action_taken, {
+                "dependent_tasks": [t["id"] for t in dependent_tasks],
+                "force_applied": force,
+                "archive_mode": archive_instead,
                 "timestamp": datetime.utcnow().isoformat()
-            }
-            
-        except Exception as e:
-            logger.error(f"Failed to delete task {task_id}: {str(e)}")
-            raise OrchestrationError(f"Task deletion failed: {str(e)}")
+            })
+            
+        except Exception as e:
+            self.handle_error(e, "delete_task", {"task_id": task_id})
     
     async def cancel_task(self, task_id: str, reason: str = "", preserve_work: bool = True) -> Dict[str, Any]:
-        """Cancel a task with state management and artifact preservation."""
-        try:
-            # Check if task exists
-            existing_task = self.task_repository.get_task(task_id)
-            if not existing_task:
-                raise OrchestrationError(f"Task {task_id} not found")
-            
-            current_status = existing_task.get("status", "")
+        """Cancel an in-progress task with graceful state management (unified implementation)."""
+        try:
+            # Validate task exists (using compatibility layer validation)
+            task = self.task_repository.get_task(task_id)
+            self.validate_task_exists(task_id, task)
             
             # Check if task is cancellable
-            if current_status in ["completed", "cancelled", "archived"]:
-                raise OrchestrationError(
-                    f"Cannot cancel task {task_id}: task is already {current_status}"
-                )
+            current_status = task["status"]
+            cancellable_statuses = ["pending", "in_progress", "active"]
+            self.validate_task_state(task_id, current_status, cancellable_statuses)
             
             # Preserve work artifacts if requested
             artifacts_preserved = 0
             if preserve_work:
                 try:
-                    # Get existing artifacts
-                    artifacts = self.task_repository.get_task_artifacts(task_id)
-                    artifacts_preserved = len(artifacts)
+                    # Get existing artifacts if repository supports it
+                    if hasattr(self.task_repository, 'get_task_artifacts'):
+                        artifacts = self.task_repository.get_task_artifacts(task_id)
+                        artifacts_preserved = len(artifacts)
                     
                     # Add cancellation artifact with reason
                     cancellation_artifact = {
@@ -349,7 +227,9 @@
                         "cancelled_at": datetime.utcnow().isoformat(),
                         "original_status": current_status
                     }
-                    self.task_repository.add_task_artifact(task_id, cancellation_artifact)
+                    
+                    if hasattr(self.task_repository, 'add_task_artifact'):
+                        self.task_repository.add_task_artifact(task_id, cancellation_artifact)
                     
                 except Exception as artifact_error:
                     logger.warning(f"Failed to preserve artifacts for task {task_id}: {artifact_error}")
@@ -362,7 +242,7 @@
             }
             
             # Add cancellation reason to metadata
-            existing_metadata = json.loads(existing_task.get("metadata", "{}"))
+            existing_metadata = json.loads(task.get("metadata", "{}"))
             existing_metadata["cancellation"] = {
                 "reason": reason or "No reason provided",
                 "cancelled_at": datetime.utcnow().isoformat(),
@@ -374,42 +254,40 @@
             
             success = self.task_repository.update_task(task_id, cancellation_updates)
             if not success:
-                raise OrchestrationError(f"Failed to cancel task {task_id}")
-            
-            # Update dependent tasks (mark them as ready if this was a blocking dependency)
+                from .compatibility.error_handlers import DatabaseError
+                raise DatabaseError("cancel_task")
+            
+            # Update dependent tasks
             await self._update_dependent_tasks_on_cancellation(task_id)
             
             logger.info(f"Task {task_id} cancelled successfully. Reason: {reason}")
             
-            return {
-                "task_id": task_id,
-                "status": "cancelled",
-                "success": True,
-                "message": f"Task {task_id} cancelled successfully",
+            # Format response using compatibility layer
+            return self.formatter.format_cancel_response(task_id, {
+                "previous_status": current_status,
                 "reason": reason or "No reason provided",
-                "original_status": current_status,
                 "work_preserved": preserve_work,
-                "artifacts_preserved": artifacts_preserved,
-                "cancelled_at": datetime.utcnow().isoformat()
-            }
-            
-        except Exception as e:
-            logger.error(f"Failed to cancel task {task_id}: {str(e)}")
-            raise OrchestrationError(f"Task cancellation failed: {str(e)}")
+                "artifact_count": artifacts_preserved,
+                "dependent_tasks_updated": [],
+                "cancelled_at": cancellation_updates["cancelled_at"]
+            })
+            
+        except Exception as e:
+            self.handle_error(e, "cancel_task", {"task_id": task_id, "reason": reason})
     
     async def _find_dependent_tasks(self, task_id: str) -> List[Dict[str, Any]]:
         """Find tasks that depend on the given task."""
         try:
             # Query all tasks to check their dependencies
-            # This is a simplified implementation - in a full system you'd have a proper dependency table
             all_tasks = await self.task_repository.query_tasks({})
             dependent_tasks = []
             
             for task in all_tasks:
                 # Check if this task has the target task as a dependency
-                task_deps = self.task_repository.get_task_dependencies(task["id"])
-                if task_id in task_deps:
-                    dependent_tasks.append(task)
+                if hasattr(self.task_repository, 'get_task_dependencies'):
+                    task_deps = self.task_repository.get_task_dependencies(task["id"])
+                    if task_id in task_deps:
+                        dependent_tasks.append(task)
             
             return dependent_tasks
             
@@ -423,8 +301,7 @@
             dependent_tasks = await self._find_dependent_tasks(cancelled_task_id)
             
             for task in dependent_tasks:
-                # For now, just add a note about the cancelled dependency
-                # In a full implementation, you might update dependency status or make the task ready
+                # Add a note about the cancelled dependency
                 existing_metadata = json.loads(task.get("metadata", "{}"))
                 
                 if "dependency_issues" not in existing_metadata:
@@ -447,8 +324,7 @@
         except Exception as e:
             logger.warning(f"Failed to update dependent tasks for cancelled task {cancelled_task_id}: {e}")
 
-    def _format_task_response(self, task_data: Dict[str, Any]) -> Dict[str, Any]:
->>>>>>> 65adef6e
+    def _format_task_for_response(self, task_data: Dict[str, Any]) -> Dict[str, Any]:
         """Format task data for response."""
         # Handle metadata that could be either a string or dict
         metadata_raw = task_data.get("metadata", {})
