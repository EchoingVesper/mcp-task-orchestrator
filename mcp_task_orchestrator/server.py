--- conflicted
+++ resolved
@@ -32,14 +32,6 @@
 # Initialize the MCP server
 app = Server("task-orchestrator")
 
-<<<<<<< HEAD
-# Initialize core components
-state_manager = StateManager()
-
-# Project directory will be set per request
-default_project_dir = os.getcwd()
-logger.info(f"Default project directory: {default_project_dir}")
-=======
 # Global instances - initialized on demand to prevent startup conflicts
 _state_manager: Optional[StateManager] = None
 _specialist_manager: Optional[SpecialistManager] = None
@@ -81,7 +73,6 @@
         logger.info("Initialized TaskOrchestrator")
     
     return _orchestrator
->>>>>>> caa9e0b8
 
 
 @app.list_tools()
@@ -332,22 +323,6 @@
     orchestrator = get_orchestrator()
     task_id = args["task_id"]
     
-<<<<<<< HEAD
-    # Get project directory from request metadata if available
-    project_dir = get_project_directory(args)
-    
-    # Create specialist manager and orchestrator with the project directory
-    specialist_manager = SpecialistManager(project_dir=project_dir)
-    orchestrator = TaskOrchestrator(state_manager, specialist_manager, project_dir=project_dir)
-    
-    # Get specialist context from the orchestrator
-    specialist_context = await orchestrator.get_specialist_context(task_id)
-    
-    return [types.TextContent(
-        type="text", 
-        text=specialist_context
-    )]
-=======
     try:
         # Use a longer timeout for getting specialist context
         specialist_context = await asyncio.wait_for(
@@ -380,7 +355,6 @@
             type="text",
             text=json.dumps(error_response, indent=2)
         )]
->>>>>>> caa9e0b8
 
 
 async def handle_complete_subtask(args: Dict[str, Any]) -> List[types.TextContent]:
